--- conflicted
+++ resolved
@@ -468,15 +468,10 @@
     if (pipelineCache) {
         pipelineCache = (VkPipelineCache)((VkUniqueObject *)pipelineCache)->actualObject;
     }
-<<<<<<< HEAD
-// CODEGEN : file /usr/local/google/home/tobine/vulkan_work/LoaderAndValidationLayers/vk-layer-generate.py line #1671
-    VkResult result = get_dispatch_table(unique_objects_device_table_map, device)->CreateComputePipelines(device, pipelineCache, createInfoCount, (const VkComputePipelineCreateInfo*)local_pCreateInfos, pAllocator, pPipelines);
-=======
     // CODEGEN : file /usr/local/google/home/tobine/vulkan_work/LoaderAndTools/vk-layer-generate.py line #1671
     VkResult result = get_dispatch_table(unique_objects_device_table_map, device)
                           ->CreateComputePipelines(device, pipelineCache, createInfoCount,
                                                    (const VkComputePipelineCreateInfo *)local_pCreateInfos, pAllocator, pPipelines);
->>>>>>> 491a3cd1
     delete[] local_pCreateInfos;
     if (VK_SUCCESS == result) {
         VkUniqueObject *pUO = NULL;
@@ -523,16 +518,11 @@
     if (pipelineCache) {
         pipelineCache = (VkPipelineCache)((VkUniqueObject *)pipelineCache)->actualObject;
     }
-<<<<<<< HEAD
-// CODEGEN : file /usr/local/google/home/tobine/vulkan_work/LoaderAndValidationLayers/vk-layer-generate.py line #1671
-    VkResult result = get_dispatch_table(unique_objects_device_table_map, device)->CreateGraphicsPipelines(device, pipelineCache, createInfoCount, (const VkGraphicsPipelineCreateInfo*)local_pCreateInfos, pAllocator, pPipelines);
-=======
     // CODEGEN : file /usr/local/google/home/tobine/vulkan_work/LoaderAndTools/vk-layer-generate.py line #1671
     VkResult result =
         get_dispatch_table(unique_objects_device_table_map, device)
             ->CreateGraphicsPipelines(device, pipelineCache, createInfoCount,
                                       (const VkGraphicsPipelineCreateInfo *)local_pCreateInfos, pAllocator, pPipelines);
->>>>>>> 491a3cd1
     delete[] local_pCreateInfos;
     if (VK_SUCCESS == result) {
         VkUniqueObject *pUO = NULL;
