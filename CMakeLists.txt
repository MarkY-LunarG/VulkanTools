--- conflicted
+++ resolved
@@ -67,14 +67,10 @@
     # Disable RTTI
     add_compile_options("$<$<CXX_COMPILER_ID:MSVC>:/GR->")
     # Warn about nested declarations
-<<<<<<< HEAD
-    #add_compile_options("$<$<CXX_COMPILER_ID:MSVC>:/w34456>")
-=======
     add_compile_options("$<$<CXX_COMPILER_ID:MSVC>:/w34456>")
     # Warn about potentially uninitialized variables
     add_compile_options("$<$<CXX_COMPILER_ID:MSVC>:/w34701>")
     add_compile_options("$<$<CXX_COMPILER_ID:MSVC>:/w34703>")
->>>>>>> d002ad66
 endif()
 
 if(NOT WIN32)
