# The name of our project is "VULKAN". CMakeLists files in this project can
# refer to the root source directory of the project as ${VULKAN_SOURCE_DIR} and
# to the root binary directory of the project as ${VULKAN_BINARY_DIR}.
cmake_minimum_required(VERSION 2.8.11)
project (VULKAN_TOOLS)
# set (CMAKE_VERBOSE_MAKEFILE 1)

# The API_NAME allows renaming builds to avoid conflicts with installed SDKs
# The MAJOR number of the version we're building, used in naming
# <api-name>-<major>.dll (and other files).
set(API_NAME "Vulkan" CACHE STRING "API name to use when building")
set(MAJOR "1")
string(TOLOWER ${API_NAME} API_LOWERCASE)

set(CMAKE_MODULE_PATH ${CMAKE_MODULE_PATH} "${CMAKE_CURRENT_SOURCE_DIR}/cmake")
find_package(PythonInterp 3 REQUIRED)

if(CMAKE_SYSTEM_NAME STREQUAL "Linux")
    include(FindPkgConfig)
    option(BUILD_WSI_XCB_SUPPORT "Build XCB WSI support" ON)
    option(BUILD_WSI_XLIB_SUPPORT "Build Xlib WSI support" ON)
    option(BUILD_WSI_WAYLAND_SUPPORT "Build Wayland WSI support" ON)
    option(BUILD_WSI_MIR_SUPPORT "Build Mir WSI support" ON)
    option(DEMOS_WSI_SELECTION "Select WSI to use to build demos" XCB)

    if (BUILD_WSI_XCB_SUPPORT)
        find_package(XCB REQUIRED)
    endif()

    if (BUILD_WSI_XLIB_SUPPORT)
        find_package(X11 REQUIRED)
    endif()

    if (BUILD_WSI_WAYLAND_SUPPORT)
        find_package(Wayland REQUIRED)
    endif()

    if (BUILD_WSI_MIR_SUPPORT)
        find_package(Mir REQUIRED)
    endif()
<<<<<<< HEAD
elseif(CMAKE_SYSTEM_NAME STREQUAL "Darwin")
    # Only vktrace is supported on macOS
else()
    message(FATAL_ERROR "Unsupported Platform!")
=======
>>>>>>> b6bbc99f
endif()

set(SCRIPTS_DIR "${CMAKE_SOURCE_DIR}/scripts")

# Header file for CMake settings
include_directories("${PROJECT_SOURCE_DIR}/include")

if (CMAKE_COMPILER_IS_GNUCC OR CMAKE_C_COMPILER_ID MATCHES "Clang")
    set(COMMON_COMPILE_FLAGS "-Wall -Wextra -Wno-unused-parameter -Wno-missing-field-initializers")
    set(COMMON_COMPILE_FLAGS "${COMMON_COMPILE_FLAGS} -fno-strict-aliasing -fno-builtin-memcmp")
    set(CMAKE_C_FLAGS "${CMAKE_C_FLAGS} -std=c99 ${COMMON_COMPILE_FLAGS}")
    set(CMAKE_CXX_FLAGS "${CMAKE_CXX_FLAGS} ${COMMON_COMPILE_FLAGS} -std=c++11 -fno-rtti")
    if (UNIX)
        set(CMAKE_C_FLAGS "${CMAKE_C_FLAGS} -fvisibility=hidden")
        set(CMAKE_CXX_FLAGS "${CMAKE_CXX_FLAGS} -fvisibility=hidden")
    endif()
endif()

if(WIN32)
    # Disable RTTI
    set(CMAKE_CXX_FLAGS "${CMAKE_CXX_FLAGS} /GR-")
endif()

if(NOT WIN32)
    set (BUILDTGT_DIR build)
    set (BINDATA_DIR Bin)
    set (LIBSOURCE_DIR Lib)
else()
    option(DISABLE_BUILD_PATH_DECORATION "Disable the decoration of the gslang and SPIRV-Tools build path with MSVC build type info" OFF)
    option(DISABLE_BUILDTGT_DIR_DECORATION "Disable the decoration of the gslang and SPIRV-Tools build path with target info" OFF)
    # For Windows, since 32-bit and 64-bit items can co-exist, we build each in its own build directory.
    # 32-bit target data goes in build32, and 64-bit target data goes into build.  So, include/link the
    # appropriate data at build time.
    if (DISABLE_BUILDTGT_DIR_DECORATION)
        set (BUILDTGT_DIR "")
        set (BINDATA_DIR "")
        set (LIBSOURCE_DIR "")
    elseif (CMAKE_CL_64)
        set (BUILDTGT_DIR build)
        set (BINDATA_DIR Bin)
        set (LIBSOURCE_DIR Lib)
    else()
        set (BUILDTGT_DIR build32)
        set (BINDATA_DIR Bin32)
        set (LIBSOURCE_DIR Lib32)
    endif()
endif()

if (CMAKE_SYSTEM_NAME STREQUAL "Windows" OR
    CMAKE_SYSTEM_NAME STREQUAL "Linux")

    # These are unchanged from upstream file
    option(BUILD_LOADER "Build loader" ON)
    option(BUILD_TESTS "Build tests" ON)
    option(BUILD_LAYERS "Build layers" ON)
    option(BUILD_LAYERSVT "Build layersvt" ON)
    option(BUILD_DEMOS "Build demos" ON)
    option(BUILD_VKTRACE "Build VkTrace" ON)
    option(BUILD_VKJSON "Build vkjson" ON)
    option(BUILD_VIA "Build via" ON)
    option(CUSTOM_GLSLANG_BIN_ROOT "Use the user defined GLSLANG_BINARY_ROOT" OFF)
    option(CUSTOM_SPIRV_TOOLS_BIN_ROOT "Use the user defined SPIRV_TOOLS_BINARY_ROOT" OFF)

elseif (CMAKE_SYSTEM_NAME STREQUAL "Darwin")

    # Only vktrace enable for macOS
    option(BUILD_VKTRACE ON)
    option(BUILD_LOADER OFF)
    option(BUILD_TESTS OFF)
    option(BUILD_LAYERS OFF)
    option(BUILD_LAYERSVT OFF)
    option(BUILD_VKTRACEVIEWER OFF)
    option(BUILD_DEMOS OFF)
    option(BUILD_VKJSON OFF)
    option(BUILD_VIA OFF)
    option(BUILD_VKTRACE_LAYER OFF)
    option(BUILD_VKTRACE_REPLAY OFF)

endif()

#Choose natural default paths for glslang and SPIRV-Tools binaries to support custom definition by the user on the CMake command line or in the GUI
set(GLSLANG_BINARY_ROOT "${CMAKE_BINARY_DIR}/../glslang" CACHE STRING "User defined path to the glslang binaries for this project")
set(SPIRV_TOOLS_BINARY_ROOT "${CMAKE_BINARY_DIR}/../SPIRV-Tools" CACHE STRING "User defined path to the SPIRV-Tools binaries for this project")

# Define a variable for a default root location to the gslang, SPIRV-Tools and other external sources and cache it to allow the user to customize it as needed
set(EXTERNAL_SOURCE_ROOT "${CMAKE_SOURCE_DIR}/external" CACHE STRING "Root path to external sources such as glslang and SPIRV-Tools")


if (WIN32)
    if(CUSTOM_GLSLANG_BIN_ROOT)
        set(GSLANG_FINAL_BINARY_PATH ${GLSLANG_BINARY_ROOT}/${BUILDTGT_DIR})
    else()
        set(GSLANG_FINAL_BINARY_PATH "${EXTERNAL_SOURCE_ROOT}/glslang/${BUILDTGT_DIR}")
    endif()

    if(DISABLE_BUILD_PATH_DECORATION)
        set (DEBUG_DECORATION "")
        set (RELEASE_DECORATION "")
    else()
        set (DEBUG_DECORATION "Debug")
        set (RELEASE_DECORATION "Release")
    endif()

    # Take some steps to set up a variable pointing to the final glslang binaries given the variety of input options
    set (GLSLANG_SEARCH_PATH "${GSLANG_FINAL_BINARY_PATH}/glslang/${RELEASE_DECORATION}"
                             "${GSLANG_FINAL_BINARY_PATH}/glslang/OSDependent/Windows/${RELEASE_DECORATION}"
                             "${GSLANG_FINAL_BINARY_PATH}/hlsl/${RELEASE_DECORATION}"
                             "${GSLANG_FINAL_BINARY_PATH}/OGLCompilersDLL/${RELEASE_DECORATION}"
                             "${GSLANG_FINAL_BINARY_PATH}/SPIRV/${RELEASE_DECORATION}" )

    set (GLSLANG_DEBUG_SEARCH_PATH "${GSLANG_FINAL_BINARY_PATH}/glslang/${DEBUG_DECORATION}"
                                   "${GSLANG_FINAL_BINARY_PATH}/glslang/OSDependent/Windows/${DEBUG_DECORATION}"
                                   "${GSLANG_FINAL_BINARY_PATH}/hlsl/${DEBUG_DECORATION}"
                                   "${GSLANG_FINAL_BINARY_PATH}/OGLCompilersDLL/${DEBUG_DECORATION}"
                                   "${GSLANG_FINAL_BINARY_PATH}/SPIRV/${DEBUG_DECORATION}")

    if(CUSTOM_SPIRV_TOOLS_BIN_ROOT)
        set (SPIRV_TOOLS_SEARCH_PATH "${SPIRV_TOOLS_BINARY_ROOT}/${BUILDTGT_DIR}/source/${RELEASE_DECORATION}")
        set (SPIRV_TOOLS_DEBUG_SEARCH_PATH "${SPIRV_TOOLS_BINARY_ROOT}/${BUILDTGT_DIR}/source/${DEBUG_DECORATION}")
    else()
        set (SPIRV_TOOLS_SEARCH_PATH "${EXTERNAL_SOURCE_ROOT}/spirv-tools/${BUILDTGT_DIR}/source/${RELEASE_DECORATION}")
        set (SPIRV_TOOLS_DEBUG_SEARCH_PATH "${EXTERNAL_SOURCE_ROOT}/spirv-tools/${BUILDTGT_DIR}/source/${DEBUG_DECORATION}")
    endif()
else()
    #non windows
    if(CUSTOM_GLSLANG_BIN_ROOT)
        set (GLSLANG_SEARCH_PATH "${GLSLANG_BINARY_ROOT}/install/lib"
                                 "${GLSLANG_BINARY_ROOT}/glslang"
                                 "${GLSLANG_BINARY_ROOT}/glslang/OSDependent/Unix"
                                 "${GLSLANG_BINARY_ROOT}/OGLCompilersDLL"
                                 "${GLSLANG_BINARY_ROOT}/SPIRV"
                                 "${GLSLANG_BINARY_ROOT}/hlsl"
                                 "${GLSLANG_BINARY_ROOT}/StandAlone")
    else()
        set (GLSLANG_SEARCH_PATH "${EXTERNAL_SOURCE_ROOT}/glslang/${BUILDTGT_DIR}/install/lib" "${CMAKE_SOURCE_DIR}/../x86_64/lib/glslang" )
    endif()

    if(CUSTOM_SPIRV_TOOLS_BIN_ROOT)
        set (SPIRV_TOOLS_SEARCH_PATH "${SPIRV_TOOLS_BINARY_ROOT}/source" )
    else()
        set (SPIRV_TOOLS_SEARCH_PATH "${EXTERNAL_SOURCE_ROOT}/spirv-tools/${BUILDTGT_DIR}/source" "${CMAKE_SOURCE_DIR}/../x86_64/lib/spirv-tools" )
    endif()
endif()

find_program(GLSLANG_VALIDATOR NAMES glslangValidator
             HINTS "${CMAKE_SOURCE_DIR}/external/glslang/${BUILDTGT_DIR}/install/bin"
                   "${GLSLANG_BINARY_ROOT}/StandAlone"
                   "${PROJECT_SOURCE_DIR}/external/${BINDATA_DIR}")

find_path(GLSLANG_SPIRV_INCLUDE_DIR SPIRV/spirv.hpp HINTS "${EXTERNAL_SOURCE_ROOT}/glslang"
                                                    "${CMAKE_SOURCE_DIR}/../glslang"
                                              DOC "Path to SPIRV/spirv.hpp")

find_path(SPIRV_TOOLS_INCLUDE_DIR spirv-tools/libspirv.h HINTS "${EXTERNAL_SOURCE_ROOT}/spirv-tools/include"
                                                   "${EXTERNAL_SOURCE_ROOT}/SPIRV-Tools/include"
                                                   "${CMAKE_SOURCE_DIR}/../spirv-tools/include"
                                                   "${CMAKE_SOURCE_DIR}/../SPIRV-Tools/include"
                                                   "${EXTERNAL_SOURCE_ROOT}/source/spirv-tools/external/include"
                                             DOC "Path to spirv-tools/libspirv.h")

find_path(JSONCPP_INCLUDE_DIR json/json.h HINTS "${EXTERNAL_SOURCE_ROOT}/jsoncpp/dist"
                                                   "${EXTERNAL_SOURCE_ROOT}/JsonCpp/dist"
                                                   "${EXTERNAL_SOURCE_ROOT}/JsonCPP/dist"
                                                   "${EXTERNAL_SOURCE_ROOT}/JSONCPP/dist"
                                                   "${CMAKE_SOURCE_DIR}/../jsoncpp/dist"
                                             DOC "Path to jsoncpp/dist/json/json.h")

find_path(JSONCPP_SOURCE_DIR jsoncpp.cpp HINTS "${EXTERNAL_SOURCE_ROOT}/jsoncpp/dist"
                                                   "${EXTERNAL_SOURCE_ROOT}/JsonCpp/dist"
                                                   "${EXTERNAL_SOURCE_ROOT}/JsonCPP/dist"
                                                   "${EXTERNAL_SOURCE_ROOT}/JSONCPP/dist"
                                                   "${CMAKE_SOURCE_DIR}/../jsoncpp/dist"
                                             DOC "Path to jsoncpp/dist/json.cpp")

    find_library(GLSLANG_LIB NAMES glslang
        HINTS ${GLSLANG_SEARCH_PATH} )

    find_library(OGLCompiler_LIB NAMES OGLCompiler
        HINTS ${GLSLANG_SEARCH_PATH} )

    find_library(OSDependent_LIB NAMES OSDependent
        HINTS ${GLSLANG_SEARCH_PATH} )

    find_library(HLSL_LIB NAMES HLSL
        HINTS ${GLSLANG_SEARCH_PATH} )

    find_library(SPIRV_LIB NAMES SPIRV
        HINTS ${GLSLANG_SEARCH_PATH} )

    find_library(SPIRV_REMAPPER_LIB NAMES SPVRemapper
             HINTS ${GLSLANG_SEARCH_PATH} )

    find_library(SPIRV_TOOLS_LIB NAMES SPIRV-Tools
             HINTS ${SPIRV_TOOLS_SEARCH_PATH} )

    find_library(JSONCPP_LIB NAMES jsoncpp
             HINTS ${JSONCPP_SEARCH_PATH} )

if (WIN32)
    add_library(glslang     STATIC IMPORTED)
    add_library(OGLCompiler STATIC IMPORTED)
    add_library(OSDependent STATIC IMPORTED)
    add_library(HLSL        STATIC IMPORTED)
    add_library(SPIRV       STATIC IMPORTED)
    add_library(SPVRemapper       STATIC IMPORTED)
    add_library(Loader      STATIC IMPORTED)
    add_library(SPIRV-Tools STATIC IMPORTED)
    add_library(jsoncpp     STATIC IMPORTED)

    find_library(GLSLANG_DLIB NAMES glslangd
                 HINTS ${GLSLANG_DEBUG_SEARCH_PATH} )
    find_library(OGLCompiler_DLIB NAMES OGLCompilerd
                 HINTS ${GLSLANG_DEBUG_SEARCH_PATH} )
    find_library(OSDependent_DLIB NAMES OSDependentd
                 HINTS ${GLSLANG_DEBUG_SEARCH_PATH} )
    find_library(HLSL_DLIB NAMES HLSLd
                 HINTS ${GLSLANG_DEBUG_SEARCH_PATH} )
    find_library(SPIRV_DLIB NAMES SPIRVd
                 HINTS ${GLSLANG_DEBUG_SEARCH_PATH} )
    find_library(SPIRV_REMAPPER_DLIB NAMES SPVRemapperd
                 HINTS ${GLSLANG_DEBUG_SEARCH_PATH} )
    find_library(SPIRV_TOOLS_DLIB NAMES SPIRV-Tools
                 HINTS ${SPIRV_TOOLS_DEBUG_SEARCH_PATH} )
    find_library(JSONCPP_DLIB NAMES jsoncpp
                 HINTS ${JSONCPP_DEBUG_SEARCH_PATH} )

    set_target_properties(glslang PROPERTIES
                          IMPORTED_LOCATION       "${GLSLANG_LIB}"
                          IMPORTED_LOCATION_DEBUG "${GLSLANG_DLIB}")
    set_target_properties(OGLCompiler PROPERTIES
                          IMPORTED_LOCATION       "${OGLCompiler_LIB}"
                          IMPORTED_LOCATION_DEBUG "${OGLCompiler_DLIB}")
    set_target_properties(OSDependent PROPERTIES
                          IMPORTED_LOCATION       "${OSDependent_LIB}"
                          IMPORTED_LOCATION_DEBUG "${OSDependent_DLIB}")
    set_target_properties(HLSL PROPERTIES
                          IMPORTED_LOCATION       "${HLSL_LIB}"
                          IMPORTED_LOCATION_DEBUG "${HLSL_DLIB}")
    set_target_properties(SPIRV PROPERTIES
                         IMPORTED_LOCATION       "${SPIRV_LIB}"
                         IMPORTED_LOCATION_DEBUG "${SPIRV_DLIB}")
    set_target_properties(SPVRemapper PROPERTIES
                         IMPORTED_LOCATION       "${SPIRV_REMAPPER_LIB}"
                         IMPORTED_LOCATION_DEBUG "${SPIRV_REMAPPER_DLIB}")
    set_target_properties(SPIRV-Tools PROPERTIES
                          IMPORTED_LOCATION       "${SPIRV_TOOLS_LIB}"
                          IMPORTED_LOCATION_DEBUG "${SPIRV_TOOLS_DLIB}")
    set_target_properties(jsoncpp PROPERTIES
                         IMPORTED_LOCATION       "${JSONCPP_LIB}"
                         IMPORTED_LOCATION_DEBUG "${JSONCPP_DLIB}")

    set (GLSLANG_LIBRARIES glslang OGLCompiler OSDependent HLSL SPIRV SPVRemapper)
    set (SPIRV_TOOLS_LIBRARIES SPIRV-Tools)
else ()
    set (GLSLANG_LIBRARIES ${GLSLANG_LIB} ${OGLCompiler_LIB} ${OSDependent_LIB} ${HLSL_LIB} ${SPIRV_LIB} ${SPIRV_REMAPPER_LIB})
    set (SPIRV_TOOLS_LIBRARIES ${SPIRV_TOOLS_LIB})
endif()

set (PYTHON_CMD ${PYTHON_EXECUTABLE})

if(NOT WIN32)
    include(GNUInstallDirs)

    add_definitions(-DSYSCONFDIR="${CMAKE_INSTALL_FULL_SYSCONFDIR}")
    add_definitions(-DDATADIR="${CMAKE_INSTALL_FULL_DATADIR}")

    # Make sure /etc is searched by the loader
    if (NOT (CMAKE_INSTALL_FULL_SYSCONFDIR STREQUAL "/etc"))
        add_definitions(-DEXTRASYSCONFDIR="/etc")
    endif()

    # Make sure /usr/share is searched by the loader
    if (NOT (CMAKE_INSTALL_FULL_DATADIR STREQUAL "/usr/share"))
        add_definitions(-DEXTRADATADIR="/usr/share")
    endif()
endif()

if(UNIX)
    install(DIRECTORY "${PROJECT_SOURCE_DIR}/include/vulkan" DESTINATION ${CMAKE_INSTALL_INCLUDEDIR})
endif()

# loader: Generic VULKAN ICD loader
# tests: VULKAN tests
if(BUILD_LOADER)
    add_subdirectory(loader)
endif()

if(BUILD_TESTS)
    add_subdirectory(tests)
endif()

if(BUILD_LAYERS)
    add_subdirectory(layers)
endif()

if(BUILD_LAYERSVT)
    add_subdirectory(layersvt)
endif()

if(BUILD_DEMOS)
    add_subdirectory(demos)
endif()

if(BUILD_VKTRACE)
    add_subdirectory(vktrace)
endif()

if(BUILD_VKJSON)
    add_subdirectory(libs/vkjson)
endif()

if(BUILD_VIA)
    add_subdirectory(via)
endif()<|MERGE_RESOLUTION|>--- conflicted
+++ resolved
@@ -38,13 +38,10 @@
     if (BUILD_WSI_MIR_SUPPORT)
         find_package(Mir REQUIRED)
     endif()
-<<<<<<< HEAD
 elseif(CMAKE_SYSTEM_NAME STREQUAL "Darwin")
     # Only vktrace is supported on macOS
 else()
     message(FATAL_ERROR "Unsupported Platform!")
-=======
->>>>>>> b6bbc99f
 endif()
 
 set(SCRIPTS_DIR "${CMAKE_SOURCE_DIR}/scripts")
@@ -324,6 +321,12 @@
 
 if(UNIX)
     install(DIRECTORY "${PROJECT_SOURCE_DIR}/include/vulkan" DESTINATION ${CMAKE_INSTALL_INCLUDEDIR})
+    if(NOT BUILD_WSI_XCB_SUPPORT)
+        set(BUILD_VKTRACE OFF)
+        if (NOT BUILD_WSI_XLIB_SUPPORT)
+            set(BUILD_LAYERSVT OFF)
+        endif()
+    endif()
 endif()
 
 # loader: Generic VULKAN ICD loader
