# Windows Build Configuration for AppVeyor
# http://www.appveyor.com/docs/appveyor-yml

# build version format
version: "{build}"

os:
  - Visual Studio 2015

environment:
  PYTHON_PATH: "C:/Python35"
  PYTHON_PACKAGE_PATH: "C:/Python35/Scripts"

<<<<<<< HEAD
=======
# Cache the external directory to improve build times.
# If the appveyor config file changes, invalidate the cache.
cache:
    - external -> .appveyor.yml

branches:
  only:
    - master

>>>>>>> 06b3be58
# This replaces "automatic building" that would be defined under build:
build_script:
  - "SET PATH=C:\\Python35;C:\\Python35\\Scripts;%PATH%"
  - update_external_sources.bat --all
  - build_windows_targets.bat
<|MERGE_RESOLUTION|>--- conflicted
+++ resolved
@@ -5,24 +5,17 @@
 version: "{build}"
 
 os:
+  - Visual Studio 2013
   - Visual Studio 2015
 
 environment:
   PYTHON_PATH: "C:/Python35"
   PYTHON_PACKAGE_PATH: "C:/Python35/Scripts"
 
-<<<<<<< HEAD
-=======
-# Cache the external directory to improve build times.
-# If the appveyor config file changes, invalidate the cache.
-cache:
-    - external -> .appveyor.yml
-
 branches:
   only:
     - master
 
->>>>>>> 06b3be58
 # This replaces "automatic building" that would be defined under build:
 build_script:
   - "SET PATH=C:\\Python35;C:\\Python35\\Scripts;%PATH%"
