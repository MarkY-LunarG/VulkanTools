--- conflicted
+++ resolved
@@ -111,22 +111,6 @@
 LOCAL_LDFLAGS   += -Wl,--exclude-libs,ALL
 include $(BUILD_SHARED_LIBRARY)
 
-<<<<<<< HEAD
-include $(CLEAR_VARS)
-LOCAL_MODULE := VkLayer_swapchain
-LOCAL_SRC_FILES += $(SRC_DIR)/layers/swapchain.cpp
-LOCAL_SRC_FILES += $(SRC_DIR)/layers/vk_layer_table.cpp
-LOCAL_C_INCLUDES += $(SRC_DIR)/include \
-                    $(SRC_DIR)/layers \
-                    $(LAYER_DIR)/include \
-                    $(SRC_DIR)/loader
-LOCAL_STATIC_LIBRARIES += layer_utils
-LOCAL_CPPFLAGS += -DVK_USE_PLATFORM_ANDROID_KHR -fvisibility=hidden
-LOCAL_LDLIBS    := -llog
-LOCAL_LDFLAGS   += -Wl,-Bsymbolic
-LOCAL_LDFLAGS   += -Wl,--exclude-libs,ALL
-include $(BUILD_SHARED_LIBRARY)
-
 include $(CLEAR_VARS)
 LOCAL_MODULE := VkLayer_api_dump
 LOCAL_SRC_FILES += $(LAYER_DIR)/include/api_dump.cpp
@@ -156,8 +140,6 @@
 LOCAL_LDLIBS    := -llog
 include $(BUILD_SHARED_LIBRARY)
 
-=======
->>>>>>> e22f27e2
 # Pull in prebuilt shaderc
 include $(CLEAR_VARS)
 LOCAL_MODULE := shaderc-prebuilt
