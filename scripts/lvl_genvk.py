#!/usr/bin/python3
#
# Copyright (c) 2013-2017 The Khronos Group Inc.
# Copyright (c) 2015-2017 LunarG, Inc.
#
# Licensed under the Apache License, Version 2.0 (the "License");
# you may not use this file except in compliance with the License.
# You may obtain a copy of the License at
#
#     http://www.apache.org/licenses/LICENSE-2.0
#
# Unless required by applicable law or agreed to in writing, software
# distributed under the License is distributed on an "AS IS" BASIS,
# WITHOUT WARRANTIES OR CONDITIONS OF ANY KIND, either express or implied.
# See the License for the specific language governing permissions and
# limitations under the License.

import argparse, cProfile, pdb, string, sys, time
from reg import *
from generator import write

#
# LoaderAndValidationLayer Generator Additions
from threading_generator import  ThreadGeneratorOptions, ThreadOutputGenerator
from parameter_validation_generator import ParamCheckerGeneratorOptions, ParamCheckerOutputGenerator
from unique_objects_generator import UniqueObjectsGeneratorOptions, UniqueObjectsOutputGenerator
from dispatch_table_generator import DispatchTableOutputGenerator, DispatchTableOutputGeneratorOptions
from helper_file_generator import HelperFileOutputGenerator, HelperFileOutputGeneratorOptions

# Simple timer functions
startTime = None

def startTimer(timeit):
    global startTime
    startTime = time.clock()

def endTimer(timeit, msg):
    global startTime
    endTime = time.clock()
    if (timeit):
        write(msg, endTime - startTime, file=sys.stderr)
        startTime = None

# Turn a list of strings into a regexp string matching exactly those strings
def makeREstring(list):
    return '^(' + '|'.join(list) + ')$'

# Returns a directory of [ generator function, generator options ] indexed
# by specified short names. The generator options incorporate the following
# parameters:
#
# extensions - list of extension names to include.
# protect - True if re-inclusion protection should be added to headers
# directory - path to directory in which to generate the target(s)
def makeGenOpts(extensions = [], removeExtensions = [], protect = True, directory = '.'):
    global genOpts
    genOpts = {}

    # Descriptive names for various regexp patterns used to select
    # versions and extensions
    allVersions     = allExtensions = '.*'
    noVersions      = noExtensions = None

    addExtensions     = makeREstring(extensions)
    removeExtensions  = makeREstring(removeExtensions)

    # Copyright text prefixing all headers (list of strings).
    prefixStrings = [
        '/*',
        '** Copyright (c) 2015-2016 The Khronos Group Inc.',
        '**',
        '** Licensed under the Apache License, Version 2.0 (the "License");',
        '** you may not use this file except in compliance with the License.',
        '** You may obtain a copy of the License at',
        '**',
        '**     http://www.apache.org/licenses/LICENSE-2.0',
        '**',
        '** Unless required by applicable law or agreed to in writing, software',
        '** distributed under the License is distributed on an "AS IS" BASIS,',
        '** WITHOUT WARRANTIES OR CONDITIONS OF ANY KIND, either express or implied.',
        '** See the License for the specific language governing permissions and',
        '** limitations under the License.',
        '*/',
        ''
    ]

    # Text specific to Vulkan headers
    vkPrefixStrings = [
        '/*',
        '** This header is generated from the Khronos Vulkan XML API Registry.',
        '**',
        '*/',
        ''
    ]

    # Defaults for generating re-inclusion protection wrappers (or not)
    protectFile = protect
    protectFeature = protect
    protectProto = protect

    #
    # LoaderAndValidationLayer Generators
    # Options for threading layer
    genOpts['thread_check.h'] = [
          ThreadOutputGenerator,
          ThreadGeneratorOptions(
            filename          = 'thread_check.h',
            directory         = directory,
            apiname           = 'vulkan',
            profile           = None,
            versions          = allVersions,
            emitversions      = allVersions,
            defaultExtensions = 'vulkan',
            addExtensions     = addExtensions,
            removeExtensions  = removeExtensions,
            prefixText        = prefixStrings + vkPrefixStrings,
            protectFeature    = False,
            apicall           = 'VKAPI_ATTR ',
            apientry          = 'VKAPI_CALL ',
            apientryp         = 'VKAPI_PTR *',
            alignFuncParam    = 48)
        ]

    # Options for parameter validation layer
    genOpts['parameter_validation.h'] = [
          ParamCheckerOutputGenerator,
          ParamCheckerGeneratorOptions(
            filename          = 'parameter_validation.h',
            directory         = directory,
            apiname           = 'vulkan',
            profile           = None,
            versions          = allVersions,
            emitversions      = allVersions,
            defaultExtensions = 'vulkan',
            addExtensions     = addExtensions,
            removeExtensions  = removeExtensions,
            prefixText        = prefixStrings + vkPrefixStrings,
            protectFeature    = False,
            apicall           = 'VKAPI_ATTR ',
            apientry          = 'VKAPI_CALL ',
            apientryp         = 'VKAPI_PTR *',
            alignFuncParam    = 48)
        ]

    # Options for unique objects layer
    genOpts['unique_objects_wrappers.h'] = [
          UniqueObjectsOutputGenerator,
          UniqueObjectsGeneratorOptions(
            filename          = 'unique_objects_wrappers.h',
            directory         = directory,
            apiname           = 'vulkan',
            profile           = None,
            versions          = allVersions,
            emitversions      = allVersions,
            defaultExtensions = 'vulkan',
            addExtensions     = addExtensions,
            removeExtensions  = removeExtensions,
            prefixText        = prefixStrings + vkPrefixStrings,
            protectFeature    = False,
            apicall           = 'VKAPI_ATTR ',
            apientry          = 'VKAPI_CALL ',
            apientryp         = 'VKAPI_PTR *',
            alignFuncParam    = 48)
        ]


    # Options for dispatch table helper generator
    genOpts['vk_dispatch_table_helper.h'] = [
          DispatchTableOutputGenerator,
          DispatchTableOutputGeneratorOptions(
            filename          = 'vk_dispatch_table_helper.h',
            directory         = directory,
            apiname           = 'vulkan',
            profile           = None,
            versions          = allVersions,
            emitversions      = allVersions,
            defaultExtensions = 'vulkan',
            addExtensions     = addExtensions,
            removeExtensions  = removeExtensions,
            prefixText        = prefixStrings + vkPrefixStrings,
            protectFeature    = False,
            apicall           = 'VKAPI_ATTR ',
            apientry          = 'VKAPI_CALL ',
            apientryp         = 'VKAPI_PTR *',
            alignFuncParam    = 48)
        ]

    # Helper file generator options for vk_enum_string_helper.h
    genOpts['vk_enum_string_helper.h'] = [
          HelperFileOutputGenerator,
          HelperFileOutputGeneratorOptions(
            filename          = 'vk_enum_string_helper.h',
            directory         = directory,
            apiname           = 'vulkan',
            profile           = None,
            versions          = allVersions,
            emitversions      = allVersions,
            defaultExtensions = 'vulkan',
            addExtensions     = addExtensions,
            removeExtensions  = removeExtensions,
            prefixText        = prefixStrings + vkPrefixStrings,
            protectFeature    = False,
            apicall           = 'VKAPI_ATTR ',
            apientry          = 'VKAPI_CALL ',
            apientryp         = 'VKAPI_PTR *',
            alignFuncParam    = 48,
            helper_file_type  = 'enum_string_header')
        ]

    # Helper file generator options for vk_struct_size_helper.h
    genOpts['vk_struct_size_helper.h'] = [
          HelperFileOutputGenerator,
          HelperFileOutputGeneratorOptions(
            filename          = 'vk_struct_size_helper.h',
            directory         = directory,
            apiname           = 'vulkan',
            profile           = None,
            versions          = allVersions,
            emitversions      = allVersions,
            defaultExtensions = 'vulkan',
            addExtensions     = addExtensions,
            removeExtensions  = removeExtensions,
            prefixText        = prefixStrings + vkPrefixStrings,
            protectFeature    = False,
            apicall           = 'VKAPI_ATTR ',
            apientry          = 'VKAPI_CALL ',
            apientryp         = 'VKAPI_PTR *',
            alignFuncParam    = 48,
            helper_file_type  = 'struct_size_header')
<<<<<<< HEAD
        ]

    # Helper file generator options for vk_struct_size_helper.c
    genOpts['vk_struct_size_helper.c'] = [
          HelperFileOutputGenerator,
          HelperFileOutputGeneratorOptions(
            filename          = 'vk_struct_size_helper.c',
=======
        ]

    # Helper file generator options for vk_struct_size_helper.c
    genOpts['vk_struct_size_helper.c'] = [
          HelperFileOutputGenerator,
          HelperFileOutputGeneratorOptions(
            filename          = 'vk_struct_size_helper.c',
            directory         = directory,
            apiname           = 'vulkan',
            profile           = None,
            versions          = allVersions,
            emitversions      = allVersions,
            defaultExtensions = 'vulkan',
            addExtensions     = addExtensions,
            removeExtensions  = removeExtensions,
            prefixText        = prefixStrings + vkPrefixStrings,
            protectFeature    = False,
            apicall           = 'VKAPI_ATTR ',
            apientry          = 'VKAPI_CALL ',
            apientryp         = 'VKAPI_PTR *',
            alignFuncParam    = 48,
            helper_file_type  = 'struct_size_source')
        ]

    # Helper file generator options for vk_safe_struct.h
    genOpts['vk_safe_struct.h'] = [
          HelperFileOutputGenerator,
          HelperFileOutputGeneratorOptions(
            filename          = 'vk_safe_struct.h',
            directory         = directory,
            apiname           = 'vulkan',
            profile           = None,
            versions          = allVersions,
            emitversions      = allVersions,
            defaultExtensions = 'vulkan',
            addExtensions     = addExtensions,
            removeExtensions  = removeExtensions,
            prefixText        = prefixStrings + vkPrefixStrings,
            protectFeature    = False,
            apicall           = 'VKAPI_ATTR ',
            apientry          = 'VKAPI_CALL ',
            apientryp         = 'VKAPI_PTR *',
            alignFuncParam    = 48,
            helper_file_type  = 'safe_struct_header')
        ]

    # Helper file generator options for vk_safe_struct.cpp
    genOpts['vk_safe_struct.cpp'] = [
          HelperFileOutputGenerator,
          HelperFileOutputGeneratorOptions(
            filename          = 'vk_safe_struct.cpp',
>>>>>>> 722e1117
            directory         = directory,
            apiname           = 'vulkan',
            profile           = None,
            versions          = allVersions,
            emitversions      = allVersions,
            defaultExtensions = 'vulkan',
            addExtensions     = addExtensions,
            removeExtensions  = removeExtensions,
            prefixText        = prefixStrings + vkPrefixStrings,
            protectFeature    = False,
            apicall           = 'VKAPI_ATTR ',
            apientry          = 'VKAPI_CALL ',
            apientryp         = 'VKAPI_PTR *',
            alignFuncParam    = 48,
<<<<<<< HEAD
            helper_file_type  = 'struct_size_source')
=======
            helper_file_type  = 'safe_struct_source')
>>>>>>> 722e1117
        ]



# Generate a target based on the options in the matching genOpts{} object.
# This is encapsulated in a function so it can be profiled and/or timed.
# The args parameter is an parsed argument object containing the following
# fields that are used:
#   target - target to generate
#   directory - directory to generate it in
#   protect - True if re-inclusion wrappers should be created
#   extensions - list of additional extensions to include in generated
#   interfaces
def genTarget(args):
    global genOpts

    # Create generator options with specified parameters
    makeGenOpts(extensions = args.extension,
                removeExtensions = args.removeExtension,
                protect = args.protect,
                directory = args.directory)

    if (args.target in genOpts.keys()):
        createGenerator = genOpts[args.target][0]
        options = genOpts[args.target][1]

        if not args.quiet:
            write('* Building', options.filename, file=sys.stderr)

        startTimer(args.time)
        gen = createGenerator(errFile=errWarn,
                              warnFile=errWarn,
                              diagFile=diag)
        reg.setGenerator(gen)
        reg.apiGen(options)

        if not args.quiet:
            write('* Generated', options.filename, file=sys.stderr)
        endTimer(args.time, '* Time to generate ' + options.filename + ' =')
    else:
        write('No generator options for unknown target:',
              args.target, file=sys.stderr)

# -extension name - may be a single extension name, a a space-separated list
# of names, or a regular expression.
if __name__ == '__main__':
    parser = argparse.ArgumentParser()

    parser.add_argument('-extension', action='append',
                        default=[],
                        help='Specify an extension or extensions to add to targets')
    parser.add_argument('-removeExtension', action='append',
                        default=[],
                        help='Specify an extension or extensions to remove from targets')
    parser.add_argument('-debug', action='store_true',
                        help='Enable debugging')
    parser.add_argument('-dump', action='store_true',
                        help='Enable dump to stderr')
    parser.add_argument('-diagfile', action='store',
                        default=None,
                        help='Write diagnostics to specified file')
    parser.add_argument('-errfile', action='store',
                        default=None,
                        help='Write errors and warnings to specified file instead of stderr')
    parser.add_argument('-noprotect', dest='protect', action='store_false',
                        help='Disable inclusion protection in output headers')
    parser.add_argument('-profile', action='store_true',
                        help='Enable profiling')
    parser.add_argument('-registry', action='store',
                        default='vk.xml',
                        help='Use specified registry file instead of vk.xml')
    parser.add_argument('-time', action='store_true',
                        help='Enable timing')
    parser.add_argument('-validate', action='store_true',
                        help='Enable group validation')
    parser.add_argument('-o', action='store', dest='directory',
                        default='.',
                        help='Create target and related files in specified directory')
    parser.add_argument('target', metavar='target', nargs='?',
                        help='Specify target')
    parser.add_argument('-quiet', action='store_true', default=False,
                        help='Suppress script output during normal execution.')

    args = parser.parse_args()

    # This splits arguments which are space-separated lists
    args.extension = [name for arg in args.extension for name in arg.split()]

    # Load & parse registry
    reg = Registry()

    startTimer(args.time)
    tree = etree.parse(args.registry)
    endTimer(args.time, '* Time to make ElementTree =')

    startTimer(args.time)
    reg.loadElementTree(tree)
    endTimer(args.time, '* Time to parse ElementTree =')

    if (args.validate):
        reg.validateGroups()

    if (args.dump):
        write('* Dumping registry to regdump.txt', file=sys.stderr)
        reg.dumpReg(filehandle = open('regdump.txt','w', encoding='utf-8'))

    # create error/warning & diagnostic files
    if (args.errfile):
        errWarn = open(args.errfile, 'w', encoding='utf-8')
    else:
        errWarn = sys.stderr

    if (args.diagfile):
        diag = open(args.diagfile, 'w', encoding='utf-8')
    else:
        diag = None

    if (args.debug):
        pdb.run('genTarget(args)')
    elif (args.profile):
        import cProfile, pstats
        cProfile.run('genTarget(args)', 'profile.txt')
        p = pstats.Stats('profile.txt')
        p.strip_dirs().sort_stats('time').print_stats(50)
    else:
        genTarget(args)<|MERGE_RESOLUTION|>--- conflicted
+++ resolved
@@ -227,7 +227,6 @@
             apientryp         = 'VKAPI_PTR *',
             alignFuncParam    = 48,
             helper_file_type  = 'struct_size_header')
-<<<<<<< HEAD
         ]
 
     # Helper file generator options for vk_struct_size_helper.c
@@ -235,14 +234,6 @@
           HelperFileOutputGenerator,
           HelperFileOutputGeneratorOptions(
             filename          = 'vk_struct_size_helper.c',
-=======
-        ]
-
-    # Helper file generator options for vk_struct_size_helper.c
-    genOpts['vk_struct_size_helper.c'] = [
-          HelperFileOutputGenerator,
-          HelperFileOutputGeneratorOptions(
-            filename          = 'vk_struct_size_helper.c',
             directory         = directory,
             apiname           = 'vulkan',
             profile           = None,
@@ -287,7 +278,6 @@
           HelperFileOutputGenerator,
           HelperFileOutputGeneratorOptions(
             filename          = 'vk_safe_struct.cpp',
->>>>>>> 722e1117
             directory         = directory,
             apiname           = 'vulkan',
             profile           = None,
@@ -302,11 +292,7 @@
             apientry          = 'VKAPI_CALL ',
             apientryp         = 'VKAPI_PTR *',
             alignFuncParam    = 48,
-<<<<<<< HEAD
-            helper_file_type  = 'struct_size_source')
-=======
             helper_file_type  = 'safe_struct_source')
->>>>>>> 722e1117
         ]
 
 
