--- conflicted
+++ resolved
@@ -23,11 +23,7 @@
 
 If you intend to contribute, the preferred work flow is for you to develop your contribution
 in a fork of this repo in your GitHub account and then submit a pull request.
-<<<<<<< HEAD
-Please see the [CONTRIBUTING](CONTRIBUTING.md) file in this respository for more details.
-=======
 Please see the [CONTRIBUTING](CONTRIBUTING.md) file in this repository for more details
->>>>>>> c89bef40
 
 ## How to Build and Run
 
