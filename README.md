# Vulkan Ecosystem Components
*Version 1.0, January 25, 2016*

<<<<<<< HEAD
This project provides vktrace capture/replay tool, Intel Ilo sample driver and other layer tools and driver tests.

## Introduction

Branches within this repository include the Vulkan loader, validation layers, header files, and associated tests.  These pieces are mirrored from this Github repository:
https://github.com/KhronosGroup/Vulkan-LoaderAndValidationLayers
These pieces are required to enable this repository to be built standalone; that is without having to clone the Vulkan-LoaderAndValidationLayers repository.

The following components are available in this repository over and above what is mirrored from Vulkan-LoaderAndValidationLayers repository
- Api_dump, screenshot and example layers (layers/)
- Intel sample driver and null driver (icd/)
- tests for the Intel Ilo sample driver (tests/)
- vktrace and vkreplay, API capture and replay  (vktrace/)
=======
This project provides Khronos offical ICD loader and validation layers for Vulkan developers on Windows and Linux.

## Introduction

Vulkan is an Explicit API, enabling direct control over how GPUs actually work. No (or very little) validation
or error checking is done inside a Vulkan driver. Applications have full control and responsibility. Any errors in
how Vulkan is used often result in a crash. This project provides standard validation layers that can be enabled to ease development by 
helping developers verify their applications correctly use the Vulkan API.

Vulkan supports multiple GPUs and multiple global contexts (VkInstance). The ICD loader is necessary to support multiple GPUs  and the VkInstance level Vulkan commands.  Additionally, the loader manages inserting Vulkan layer libraries,
including validation layers between the application and the ICD.

The following components are available in this repository:
- Vulkan header files
- [*ICD Loader*](loader/)
- [*Validation Layers*](layers/)
- Demos and tests for the loader and validation layers
>>>>>>> fc53d906


## How to Build and Run

[BUILDVT.md](BUILDVT.md)
includes directions for building all the components, running the tests and running the demo applications.

Information on how to enable the various layers is in
[layers/README.md](layers/README.md).

Architecture and interface information for the loader is in
[loader/LoaderAndLayerInterface.md](loader/LoaderAndLayerInterface.md).

## License
This work is released as open source under a MIT-style license from Khronos including a Khronos copyright.

See LICENSE.txt for a full list of licenses used in this repository.

## Acknowledgements
While this project has been developed primarily by LunarG, Inc; there are many other
companies and individuals making this possible: Valve Corporation, funding
project development; Google providing significant contributions to the validation layers;
Khronos providing oversight and hosting of the project.


<|MERGE_RESOLUTION|>--- conflicted
+++ resolved
@@ -1,7 +1,5 @@
 # Vulkan Ecosystem Components
-*Version 1.0, January 25, 2016*
 
-<<<<<<< HEAD
 This project provides vktrace capture/replay tool, Intel Ilo sample driver and other layer tools and driver tests.
 
 ## Introduction
@@ -15,26 +13,6 @@
 - Intel sample driver and null driver (icd/)
 - tests for the Intel Ilo sample driver (tests/)
 - vktrace and vkreplay, API capture and replay  (vktrace/)
-=======
-This project provides Khronos offical ICD loader and validation layers for Vulkan developers on Windows and Linux.
-
-## Introduction
-
-Vulkan is an Explicit API, enabling direct control over how GPUs actually work. No (or very little) validation
-or error checking is done inside a Vulkan driver. Applications have full control and responsibility. Any errors in
-how Vulkan is used often result in a crash. This project provides standard validation layers that can be enabled to ease development by 
-helping developers verify their applications correctly use the Vulkan API.
-
-Vulkan supports multiple GPUs and multiple global contexts (VkInstance). The ICD loader is necessary to support multiple GPUs  and the VkInstance level Vulkan commands.  Additionally, the loader manages inserting Vulkan layer libraries,
-including validation layers between the application and the ICD.
-
-The following components are available in this repository:
-- Vulkan header files
-- [*ICD Loader*](loader/)
-- [*Validation Layers*](layers/)
-- Demos and tests for the loader and validation layers
->>>>>>> fc53d906
-
 
 ## How to Build and Run
 
@@ -57,5 +35,3 @@
 companies and individuals making this possible: Valve Corporation, funding
 project development; Google providing significant contributions to the validation layers;
 Khronos providing oversight and hosting of the project.
-
-
