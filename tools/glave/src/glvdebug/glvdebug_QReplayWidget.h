--- conflicted
+++ resolved
@@ -1,315 +1,275 @@
-/**************************************************************************
- *
- * Copyright 2014 Valve Software
- * All Rights Reserved.
- *
- * Permission is hereby granted, free of charge, to any person obtaining a copy
- * of this software and associated documentation files (the "Software"), to deal
- * in the Software without restriction, including without limitation the rights
- * to use, copy, modify, merge, publish, distribute, sublicense, and/or sell
- * copies of the Software, and to permit persons to whom the Software is
- * furnished to do so, subject to the following conditions:
- *
- * The above copyright notice and this permission notice shall be included in
- * all copies or substantial portions of the Software.
- *
- * THE SOFTWARE IS PROVIDED "AS IS", WITHOUT WARRANTY OF ANY KIND, EXPRESS OR
- * IMPLIED, INCLUDING BUT NOT LIMITED TO THE WARRANTIES OF MERCHANTABILITY,
- * FITNESS FOR A PARTICULAR PURPOSE AND NONINFRINGEMENT. IN NO EVENT SHALL THE
- * AUTHORS OR COPYRIGHT HOLDERS BE LIABLE FOR ANY CLAIM, DAMAGES OR OTHER
- * LIABILITY, WHETHER IN AN ACTION OF CONTRACT, TORT OR OTHERWISE, ARISING FROM,
- * OUT OF OR IN CONNECTION WITH THE SOFTWARE OR THE USE OR OTHER DEALINGS IN
- * THE SOFTWARE.
- *
- **************************************************************************/
-#ifndef _GLVDEBUG_QREPLAYWIDGET_H_
-#define _GLVDEBUG_QREPLAYWIDGET_H_
-
-#include <QWidget>
-#include <QThread>
-#include <QToolBar>
-#include <QToolButton>
-#include <QVBoxLayout>
-<<<<<<< HEAD
-#include <QDebug>
-=======
-#include <QCheckBox>
-
->>>>>>> fa9e00cd
-#include "glvdebug_QReplayWorker.h"
-
-class glvdebug_QReplayWidget : public QWidget
-{
-    Q_OBJECT
-public:
-    explicit glvdebug_QReplayWidget(glvdebug_QReplayWorker* pWorker, QWidget *parent = 0)
-        : QWidget(parent),
-          m_pWorker(pWorker)
-    {
-        QVBoxLayout* pLayout = new QVBoxLayout(this);
-        setLayout(pLayout);
-
-        m_pToolBar = new QToolBar("ReplayToolbar", this);
-        pLayout->addWidget(m_pToolBar);
-
-        m_pPlayButton = new QToolButton(m_pToolBar);
-        m_pPlayButton->setText("Play");
-        m_pPlayButton->setEnabled(true);
-        m_pToolBar->addWidget(m_pPlayButton);
-        connect(m_pPlayButton, SIGNAL(clicked()), this, SLOT(onPlayButtonClicked()));
-
-        m_pStepButton = new QToolButton(m_pToolBar);
-        m_pStepButton->setText("Step");
-        m_pStepButton->setEnabled(true);
-        m_pToolBar->addWidget(m_pStepButton);
-        connect(m_pStepButton, SIGNAL(clicked()), this, SLOT(onStepButtonClicked()));
-
-        m_pPauseButton = new QToolButton(m_pToolBar);
-        m_pPauseButton->setText("Pause");
-        m_pPauseButton->setEnabled(false);
-        m_pToolBar->addWidget(m_pPauseButton);
-        connect(m_pPauseButton, SIGNAL(clicked()), this, SLOT(onPauseButtonClicked()));
-
-        m_pContinueButton = new QToolButton(m_pToolBar);
-        m_pContinueButton->setText("Continue");
-        m_pContinueButton->setEnabled(false);
-        m_pToolBar->addWidget(m_pContinueButton);
-        connect(m_pContinueButton, SIGNAL(clicked()), this, SLOT(onContinueButtonClicked()));
-
-        m_pStopButton = new QToolButton(m_pToolBar);
-        m_pStopButton->setText("Stop");
-        m_pStopButton->setEnabled(false);
-        m_pToolBar->addWidget(m_pStopButton);
-        connect(m_pStopButton, SIGNAL(clicked()), this, SLOT(onStopButtonClicked()));
-
-        m_pDetachCheckBox = new QCheckBox(m_pToolBar);
-        m_pDetachCheckBox->setText("Detach");
-        m_pDetachCheckBox->setEnabled(true);
-        m_pToolBar->addWidget(m_pDetachCheckBox);
-        connect(m_pDetachCheckBox, SIGNAL(clicked(bool)), this, SLOT(onDetachCheckBoxClicked(bool)));
-
-        m_pReplayWindow = new QWidget(this);
-        pLayout->addWidget(m_pReplayWindow);
-
-<<<<<<< HEAD
-        connect(this, SIGNAL(PlayButtonClicked()), m_pWorker, SLOT(StartReplay()), Qt::QueuedConnection);
-        connect(this, SIGNAL(StepButtonClicked()), m_pWorker, SLOT(StepReplay()), Qt::DirectConnection);
-        connect(this, SIGNAL(PauseButtonClicked()), m_pWorker, SLOT(PauseReplay()), Qt::DirectConnection);
-        connect(this, SIGNAL(ContinueButtonClicked()), m_pWorker, SLOT(ContinueReplay()), Qt::QueuedConnection);
-        connect(this, SIGNAL(StopButtonClicked()), m_pWorker, SLOT(StopReplay()), Qt::DirectConnection);
-=======
-        connect(this, SIGNAL(PlayButtonClicked()), m_pWorker, SLOT(StartReplay()));
-        connect(this, SIGNAL(StepButtonClicked()), m_pWorker, SLOT(StepReplay()));
-        connect(this, SIGNAL(PauseButtonClicked()), m_pWorker, SLOT(PauseReplay()));
-        connect(this, SIGNAL(ContinueButtonClicked()), m_pWorker, SLOT(ContinueReplay()));
-        connect(this, SIGNAL(StopButtonClicked()), m_pWorker, SLOT(StopReplay()));
-        connect(this, SIGNAL(DetachCheckBoxClicked(bool)), m_pWorker, SLOT(DetachReplay(bool)));
-
-
-//        qRegisterMetaType<uint64_t>("uint64_t");
->>>>>>> fa9e00cd
-
-        // connect worker signals to widget actions
-        qRegisterMetaType<uint64_t>("uint64_t");
-        m_replayThread.setObjectName("ReplayThread");
-        m_pWorker->moveToThread(&m_replayThread);
-        m_replayThread.start();
-
-        connect(m_pWorker, SIGNAL(ReplayStarted()), this, SLOT(slotReplayStarted()), Qt::QueuedConnection);
-        connect(m_pWorker, SIGNAL(ReplayPaused(uint64_t)), this, SLOT(slotReplayPaused(uint64_t)), Qt::QueuedConnection);
-        connect(m_pWorker, SIGNAL(ReplayContinued()), this, SLOT(slotReplayContinued()), Qt::QueuedConnection);
-        connect(m_pWorker, SIGNAL(ReplayStopped(uint64_t)), this, SLOT(slotReplayStopped(uint64_t)), Qt::QueuedConnection);
-        connect(m_pWorker, SIGNAL(ReplayFinished(uint64_t)), this, SLOT(slotReplayFinished(uint64_t)), Qt::QueuedConnection);
-
-        connect(m_pWorker, SIGNAL(OutputMessage(const QString&)), this, SLOT(OnOutputMessage(const QString&)), Qt::BlockingQueuedConnection);
-        connect(m_pWorker, SIGNAL(OutputError(const QString&)), this, SLOT(OnOutputError(const QString&)), Qt::BlockingQueuedConnection);
-        connect(m_pWorker, SIGNAL(OutputWarning(const QString&)), this, SLOT(OnOutputWarning(const QString&)), Qt::BlockingQueuedConnection);
-    }
-
-    virtual ~glvdebug_QReplayWidget()
-    {
-        m_replayThread.quit();
-        m_replayThread.wait();
-    }
-
-    virtual QPaintEngine* paintEngine() const
-    {
-        return NULL;
-    }
-
-    QWidget* GetReplayWindow() const
-    {
-        return m_pReplayWindow;
-    }
-
-signals:
-    void PlayButtonClicked();
-    void StepButtonClicked();
-    void PauseButtonClicked();
-    void ContinueButtonClicked();
-    void StopButtonClicked();
-    void DetachCheckBoxClicked(bool checked);
-
-    void ReplayStarted();
-    void ReplayPaused(uint64_t packetIndex);
-    void ReplayContinued();
-    void ReplayStopped(uint64_t packetIndex);
-    void ReplayFinished(uint64_t packetIndex);
-
-    void OutputMessage(const QString& msg);
-    void OutputError(const QString& msg);
-    void OutputWarning(const QString& msg);
-
-private slots:
-
-    void slotReplayStarted()
-    {
-        m_pPlayButton->setEnabled(false);
-        m_pStepButton->setEnabled(false);
-        m_pPauseButton->setEnabled(true);
-        m_pContinueButton->setEnabled(false);
-        m_pStopButton->setEnabled(true);
-<<<<<<< HEAD
-
-        emit ReplayStarted();
-=======
-        m_pDetachCheckBox->setEnabled(false);
->>>>>>> fa9e00cd
-    }
-
-    void slotReplayPaused(uint64_t packetIndex)
-    {
-        m_pPlayButton->setEnabled(false);
-        m_pStepButton->setEnabled(true);
-        m_pPauseButton->setEnabled(false);
-        m_pContinueButton->setEnabled(true);
-        m_pStopButton->setEnabled(false);
-<<<<<<< HEAD
-
-        emit ReplayPaused(packetIndex);
-=======
-        m_pDetachCheckBox->setEnabled(false);
->>>>>>> fa9e00cd
-    }
-
-    void slotReplayContinued()
-    {
-        m_pPlayButton->setEnabled(false);
-        m_pStepButton->setEnabled(false);
-        m_pPauseButton->setEnabled(true);
-        m_pContinueButton->setEnabled(false);
-        m_pStopButton->setEnabled(true);
-<<<<<<< HEAD
-
-        emit ReplayContinued();
-=======
-        m_pDetachCheckBox->setEnabled(false);
->>>>>>> fa9e00cd
-    }
-
-    void slotReplayStopped(uint64_t packetIndex)
-    {
-        m_pPlayButton->setEnabled(true);
-        m_pStepButton->setEnabled(true);
-        m_pPauseButton->setEnabled(false);
-        m_pContinueButton->setEnabled(false);
-        m_pStopButton->setEnabled(false);
-<<<<<<< HEAD
-
-        emit ReplayStopped(packetIndex);
-=======
-        m_pDetachCheckBox->setEnabled(true);
->>>>>>> fa9e00cd
-    }
-
-    void slotReplayFinished(uint64_t packetIndex)
-    {
-        m_pPlayButton->setEnabled(true);
-        m_pStepButton->setEnabled(true);
-        m_pPauseButton->setEnabled(false);
-        m_pContinueButton->setEnabled(false);
-        m_pStopButton->setEnabled(false);
-<<<<<<< HEAD
-
-        emit ReplayFinished(packetIndex);
-    }
-
-    void OnOutputMessage(const QString& msg)
-    {
-        emit OutputMessage(msg);
-    }
-
-    void OnOutputError(const QString& msg)
-    {
-        emit OutputError(msg);
-    }
-
-    void OnOutputWarning(const QString& msg)
-    {
-        emit OutputWarning(msg);
-=======
-        m_pDetachCheckBox->setEnabled(true);
->>>>>>> fa9e00cd
-    }
-
-public slots:
-    void onPlayButtonClicked()
-    {
-        emit PlayButtonClicked();
-    }
-
-    void onStepButtonClicked()
-    {
-        emit StepButtonClicked();
-    }
-
-    void onPauseButtonClicked()
-    {
-        m_pPlayButton->setEnabled(false);
-        m_pPauseButton->setEnabled(false);
-        m_pContinueButton->setEnabled(true);
-        m_pStopButton->setEnabled(false);
-
-        emit PauseButtonClicked();
-    }
-
-    void onContinueButtonClicked()
-    {
-        emit ContinueButtonClicked();
-    }
-
-    void onStopButtonClicked()
-    {
-        emit StopButtonClicked();
-    }
-
-<<<<<<< HEAD
-=======
-    void onDetachCheckBoxClicked(bool checked)
-    {
-        emit DetachCheckBoxClicked(checked);
-    }
-
-    void OnSettingsUpdated(glv_SettingGroup* pGroups, unsigned int numGroups)
-    {
-        if (m_pWorker != NULL)
-        {
-            m_pWorker->onSettingsUpdated(pGroups, numGroups);
-        }
-    }
-
->>>>>>> fa9e00cd
-private:
-    glvdebug_QReplayWorker* m_pWorker;
-    QWidget* m_pReplayWindow;
-    QToolBar* m_pToolBar;
-    QToolButton* m_pPlayButton;
-    QToolButton* m_pStepButton;
-    QToolButton* m_pPauseButton;
-    QToolButton* m_pContinueButton;
-    QToolButton* m_pStopButton;
-    QCheckBox* m_pDetachCheckBox;
-    QThread m_replayThread;
-};
-
-#endif //_GLVDEBUG_QREPLAYWIDGET_H_
+/**************************************************************************
+ *
+ * Copyright 2014 Valve Software
+ * All Rights Reserved.
+ *
+ * Permission is hereby granted, free of charge, to any person obtaining a copy
+ * of this software and associated documentation files (the "Software"), to deal
+ * in the Software without restriction, including without limitation the rights
+ * to use, copy, modify, merge, publish, distribute, sublicense, and/or sell
+ * copies of the Software, and to permit persons to whom the Software is
+ * furnished to do so, subject to the following conditions:
+ *
+ * The above copyright notice and this permission notice shall be included in
+ * all copies or substantial portions of the Software.
+ *
+ * THE SOFTWARE IS PROVIDED "AS IS", WITHOUT WARRANTY OF ANY KIND, EXPRESS OR
+ * IMPLIED, INCLUDING BUT NOT LIMITED TO THE WARRANTIES OF MERCHANTABILITY,
+ * FITNESS FOR A PARTICULAR PURPOSE AND NONINFRINGEMENT. IN NO EVENT SHALL THE
+ * AUTHORS OR COPYRIGHT HOLDERS BE LIABLE FOR ANY CLAIM, DAMAGES OR OTHER
+ * LIABILITY, WHETHER IN AN ACTION OF CONTRACT, TORT OR OTHERWISE, ARISING FROM,
+ * OUT OF OR IN CONNECTION WITH THE SOFTWARE OR THE USE OR OTHER DEALINGS IN
+ * THE SOFTWARE.
+ *
+ **************************************************************************/
+#ifndef _GLVDEBUG_QREPLAYWIDGET_H_
+#define _GLVDEBUG_QREPLAYWIDGET_H_
+
+#include <QWidget>
+#include <QThread>
+#include <QToolBar>
+#include <QToolButton>
+#include <QVBoxLayout>
+#include <QCheckBox>
+
+#include "glvdebug_QReplayWorker.h"
+
+class glvdebug_QReplayWidget : public QWidget
+{
+    Q_OBJECT
+public:
+    explicit glvdebug_QReplayWidget(glvdebug_QReplayWorker* pWorker, QWidget *parent = 0)
+        : QWidget(parent),
+          m_pWorker(pWorker)
+    {
+        QVBoxLayout* pLayout = new QVBoxLayout(this);
+        setLayout(pLayout);
+
+        m_pToolBar = new QToolBar("ReplayToolbar", this);
+        pLayout->addWidget(m_pToolBar);
+
+        m_pPlayButton = new QToolButton(m_pToolBar);
+        m_pPlayButton->setText("Play");
+        m_pPlayButton->setEnabled(true);
+        m_pToolBar->addWidget(m_pPlayButton);
+        connect(m_pPlayButton, SIGNAL(clicked()), this, SLOT(onPlayButtonClicked()));
+
+        m_pStepButton = new QToolButton(m_pToolBar);
+        m_pStepButton->setText("Step");
+        m_pStepButton->setEnabled(true);
+        m_pToolBar->addWidget(m_pStepButton);
+        connect(m_pStepButton, SIGNAL(clicked()), this, SLOT(onStepButtonClicked()));
+
+        m_pPauseButton = new QToolButton(m_pToolBar);
+        m_pPauseButton->setText("Pause");
+        m_pPauseButton->setEnabled(false);
+        m_pToolBar->addWidget(m_pPauseButton);
+        connect(m_pPauseButton, SIGNAL(clicked()), this, SLOT(onPauseButtonClicked()));
+
+        m_pContinueButton = new QToolButton(m_pToolBar);
+        m_pContinueButton->setText("Continue");
+        m_pContinueButton->setEnabled(false);
+        m_pToolBar->addWidget(m_pContinueButton);
+        connect(m_pContinueButton, SIGNAL(clicked()), this, SLOT(onContinueButtonClicked()));
+
+        m_pStopButton = new QToolButton(m_pToolBar);
+        m_pStopButton->setText("Stop");
+        m_pStopButton->setEnabled(false);
+        m_pToolBar->addWidget(m_pStopButton);
+        connect(m_pStopButton, SIGNAL(clicked()), this, SLOT(onStopButtonClicked()));
+
+        m_pDetachCheckBox = new QCheckBox(m_pToolBar);
+        m_pDetachCheckBox->setText("Detach");
+        m_pDetachCheckBox->setEnabled(true);
+        m_pToolBar->addWidget(m_pDetachCheckBox);
+        connect(m_pDetachCheckBox, SIGNAL(clicked(bool)), this, SLOT(onDetachCheckBoxClicked(bool)));
+
+        m_pReplayWindow = new QWidget(this);
+        pLayout->addWidget(m_pReplayWindow);
+
+        connect(this, SIGNAL(PlayButtonClicked()), m_pWorker, SLOT(StartReplay()), Qt::QueuedConnection);
+        connect(this, SIGNAL(StepButtonClicked()), m_pWorker, SLOT(StepReplay()), Qt::DirectConnection);
+        connect(this, SIGNAL(PauseButtonClicked()), m_pWorker, SLOT(PauseReplay()), Qt::DirectConnection);
+        connect(this, SIGNAL(ContinueButtonClicked()), m_pWorker, SLOT(ContinueReplay()), Qt::QueuedConnection);
+        connect(this, SIGNAL(StopButtonClicked()), m_pWorker, SLOT(StopReplay()), Qt::DirectConnection);
+        connect(this, SIGNAL(DetachCheckBoxClicked(bool)), m_pWorker, SLOT(DetachReplay(bool)));
+
+
+        // connect worker signals to widget actions
+        qRegisterMetaType<uint64_t>("uint64_t");
+        m_replayThread.setObjectName("ReplayThread");
+        m_pWorker->moveToThread(&m_replayThread);
+        m_replayThread.start();
+
+        connect(m_pWorker, SIGNAL(ReplayStarted()), this, SLOT(slotReplayStarted()), Qt::QueuedConnection);
+        connect(m_pWorker, SIGNAL(ReplayPaused(uint64_t)), this, SLOT(slotReplayPaused(uint64_t)), Qt::QueuedConnection);
+        connect(m_pWorker, SIGNAL(ReplayContinued()), this, SLOT(slotReplayContinued()), Qt::QueuedConnection);
+        connect(m_pWorker, SIGNAL(ReplayStopped(uint64_t)), this, SLOT(slotReplayStopped(uint64_t)), Qt::QueuedConnection);
+        connect(m_pWorker, SIGNAL(ReplayFinished(uint64_t)), this, SLOT(slotReplayFinished(uint64_t)), Qt::QueuedConnection);
+
+        connect(m_pWorker, SIGNAL(OutputMessage(const QString&)), this, SLOT(OnOutputMessage(const QString&)), Qt::BlockingQueuedConnection);
+        connect(m_pWorker, SIGNAL(OutputError(const QString&)), this, SLOT(OnOutputError(const QString&)), Qt::BlockingQueuedConnection);
+        connect(m_pWorker, SIGNAL(OutputWarning(const QString&)), this, SLOT(OnOutputWarning(const QString&)), Qt::BlockingQueuedConnection);
+    }
+
+    virtual ~glvdebug_QReplayWidget()
+    {
+        m_replayThread.quit();
+        m_replayThread.wait();
+    }
+
+    virtual QPaintEngine* paintEngine() const
+    {
+        return NULL;
+    }
+
+    QWidget* GetReplayWindow() const
+    {
+        return m_pReplayWindow;
+    }
+
+signals:
+    void PlayButtonClicked();
+    void StepButtonClicked();
+    void PauseButtonClicked();
+    void ContinueButtonClicked();
+    void StopButtonClicked();
+    void DetachCheckBoxClicked(bool checked);
+
+    void ReplayStarted();
+    void ReplayPaused(uint64_t packetIndex);
+    void ReplayContinued();
+    void ReplayStopped(uint64_t packetIndex);
+    void ReplayFinished(uint64_t packetIndex);
+
+    void OutputMessage(const QString& msg);
+    void OutputError(const QString& msg);
+    void OutputWarning(const QString& msg);
+
+private slots:
+
+    void slotReplayStarted()
+    {
+        m_pPlayButton->setEnabled(false);
+        m_pStepButton->setEnabled(false);
+        m_pPauseButton->setEnabled(true);
+        m_pContinueButton->setEnabled(false);
+        m_pStopButton->setEnabled(true);
+        m_pDetachCheckBox->setEnabled(false);
+
+        emit ReplayStarted();
+    }
+
+    void slotReplayPaused(uint64_t packetIndex)
+    {
+        m_pPlayButton->setEnabled(false);
+        m_pStepButton->setEnabled(true);
+        m_pPauseButton->setEnabled(false);
+        m_pContinueButton->setEnabled(true);
+        m_pStopButton->setEnabled(false);
+        m_pDetachCheckBox->setEnabled(false);
+
+        emit ReplayPaused(packetIndex);
+    }
+
+    void slotReplayContinued()
+    {
+        m_pPlayButton->setEnabled(false);
+        m_pStepButton->setEnabled(false);
+        m_pPauseButton->setEnabled(true);
+        m_pContinueButton->setEnabled(false);
+        m_pStopButton->setEnabled(true);
+        m_pDetachCheckBox->setEnabled(false);
+
+        emit ReplayContinued();
+    }
+
+    void slotReplayStopped(uint64_t packetIndex)
+    {
+        m_pPlayButton->setEnabled(true);
+        m_pStepButton->setEnabled(true);
+        m_pPauseButton->setEnabled(false);
+        m_pContinueButton->setEnabled(false);
+        m_pStopButton->setEnabled(false);
+        m_pDetachCheckBox->setEnabled(true);
+
+        emit ReplayStopped(packetIndex);
+    }
+
+    void slotReplayFinished(uint64_t packetIndex)
+    {
+        m_pPlayButton->setEnabled(true);
+        m_pStepButton->setEnabled(true);
+        m_pPauseButton->setEnabled(false);
+        m_pContinueButton->setEnabled(false);
+        m_pStopButton->setEnabled(false);
+        m_pDetachCheckBox->setEnabled(true);
+
+        emit ReplayFinished(packetIndex);
+    }
+
+    void OnOutputMessage(const QString& msg)
+    {
+        emit OutputMessage(msg);
+    }
+
+    void OnOutputError(const QString& msg)
+    {
+        emit OutputError(msg);
+    }
+
+    void OnOutputWarning(const QString& msg)
+    {
+        emit OutputWarning(msg);
+    }
+
+public slots:
+    void onPlayButtonClicked()
+    {
+        emit PlayButtonClicked();
+    }
+
+    void onStepButtonClicked()
+    {
+        emit StepButtonClicked();
+    }
+
+    void onPauseButtonClicked()
+    {
+        m_pPlayButton->setEnabled(false);
+        m_pPauseButton->setEnabled(false);
+        m_pContinueButton->setEnabled(true);
+        m_pStopButton->setEnabled(false);
+
+        emit PauseButtonClicked();
+    }
+
+    void onContinueButtonClicked()
+    {
+        emit ContinueButtonClicked();
+    }
+
+    void onStopButtonClicked()
+    {
+        emit StopButtonClicked();
+    }
+
+    void onDetachCheckBoxClicked(bool checked)
+    {
+        emit DetachCheckBoxClicked(checked);
+    }
+
+private:
+    glvdebug_QReplayWorker* m_pWorker;
+    QWidget* m_pReplayWindow;
+    QToolBar* m_pToolBar;
+    QToolButton* m_pPlayButton;
+    QToolButton* m_pStepButton;
+    QToolButton* m_pPauseButton;
+    QToolButton* m_pContinueButton;
+    QToolButton* m_pStopButton;
+    QCheckBox* m_pDetachCheckBox;
+    QThread m_replayThread;
+};
+
+#endif //_GLVDEBUG_QREPLAYWIDGET_H_