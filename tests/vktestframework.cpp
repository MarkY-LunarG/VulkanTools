--- conflicted
+++ resolved
@@ -1163,7 +1163,7 @@
     m_images = imagesIn;
 }
 
-<<<<<<< HEAD
+
 #ifdef _WIN32
 void  TestFrameworkVkPresent::CreateMyWindow(bool register_class)
 {
@@ -1294,17 +1294,6 @@
 
     for (uint32_t i = 0; i < m_swapchainImageCount; i++) {
         vkDestroyImageView(m_device.handle(), m_buffers[i].view, NULL);
-=======
-    vkGetPhysicalDeviceFormatProperties(device->phy().handle(), VK_FORMAT_B8G8R8A8_UNORM, &format_props);
-    if (format_props.linearTilingFeatures & VK_FORMAT_FEATURE_COLOR_ATTACHMENT_BIT ||
-        format_props.optimalTilingFeatures & VK_FORMAT_FEATURE_COLOR_ATTACHMENT_BIT) {
-        return VK_FORMAT_B8G8R8A8_UNORM;
-    }
-    vkGetPhysicalDeviceFormatProperties(device->phy().handle(), VK_FORMAT_R8G8B8A8_UNORM, &format_props);
-    if (format_props.linearTilingFeatures & VK_FORMAT_FEATURE_COLOR_ATTACHMENT_BIT ||
-        format_props.optimalTilingFeatures & VK_FORMAT_FEATURE_COLOR_ATTACHMENT_BIT) {
-        return VK_FORMAT_R8G8B8A8_UNORM;
->>>>>>> fb2ef429
     }
 #ifndef _WIN32
     xcb_destroy_window(m_connection, m_window);
